import os
import math
import numpy as np
from pyomo.environ import (
    ConcreteModel,
    value,
    Param,
    Var,
    Constraint,
    Set,
    Expression,
    TransformationFactory,
    Objective,
    NonNegativeReals,
    Block,
    RangeSet,
    check_optimal_termination,
    units as pyunits,
)
from pyomo.network import Arc, SequentialDecomposition
from pyomo.util.check_units import assert_units_consistent
from idaes.core import FlowsheetBlock, UnitModelCostingBlock, MaterialFlowBasis
from idaes.core.solvers import get_solver
from idaes.core.util.initialization import propagate_state as _prop_state
import idaes.core.util.scaling as iscale
from idaes.core.util.scaling import (
    constraint_scaling_transform,
    calculate_scaling_factors,
    set_scaling_factor,
)
import idaes.logger as idaeslogger
from idaes.core.util.exceptions import InitializationError
from idaes.models.unit_models import Product, Feed, StateJunction, Separator
from idaes.core.util.model_statistics import *

from watertap.core.util.model_diagnostics.infeasible import *
from watertap.property_models.NaCl_prop_pack import NaClParameterBlock
from watertap.property_models.multicomp_aq_sol_prop_pack import MCASParameterBlock
from watertap.core.zero_order_properties import WaterParameterBlock

from watertap_contrib.reflo.costing import (
    TreatmentCosting,
    EnergyCosting,
    REFLOCosting,
)

from watertap_contrib.reflo.unit_models.deep_well_injection import DeepWellInjection
from watertap_contrib.reflo.costing.units.deep_well_injection import (
    blm_costing_params_dict,
)

__all__ = [
    "build_DWI",
    "init_DWI",
    "set_DWI_op_conditions",
    "add_DWI_costing",
    "report_DWI",
    "print_DWI_costing_breakdown",
]


def propagate_state(arc):
    _prop_state(arc)
    # print(f"Propogation of {arc.source.name} to {arc.destination.name} successful.")
    # arc.source.display()
    # print(arc.destination.name)
    # arc.destination.display()
    # print('\n')


def build_DWI(m, blk, prop_package) -> None:
    print(f'\n{"=======> BUILDING DEEP WELL INJECTION SYSTEM <=======":^60}\n')

    blk.unit = DeepWellInjection(property_package=prop_package)


def set_DWI_op_conditions(blk):
    inlet_conc = {
        "Ca_2+": 1.43,
        "Mg_2+": 0.1814,
        "SiO2": 0.054,
        "Alkalinity_2-": 0.421,
    }

    rho = 1000 * pyunits.kg / pyunits.m**3
    flow_mgd = 5.08 * pyunits.Mgallons / pyunits.day

    flow_mass_phase_water = pyunits.convert(
        flow_mgd * rho, to_units=pyunits.kg / pyunits.s
    )

    prop = blk.unit.properties[0]
    prop.temperature.fix()
    prop.pressure.fix()

    prop.flow_mass_phase_comp["Liq", "H2O"].fix(flow_mass_phase_water)
    for solute, conc in inlet_conc.items():
        mass_flow_solute = pyunits.convert(
            flow_mgd * conc * pyunits.kg / pyunits.m**3,
            to_units=pyunits.kg / pyunits.s,
        )
        prop.flow_mass_phase_comp["Liq", solute].fix(mass_flow_solute)
        prop.set_default_scaling(
            "flow_mass_phase_comp",
            value(1 / mass_flow_solute),
            index=("Liq", solute),
        )
    prop.set_default_scaling(
        "flow_mass_phase_comp",
        value(1 / flow_mass_phase_water),
        index=("Liq", "H2O"),
    )


def init_DWI(m, blk, verbose=True, solver=None):
    if solver is None:
        solver = get_solver()

    optarg = solver.options

    blk.unit.initialize(optarg=optarg, outlvl=idaeslogger.INFO)


def add_DWI_costing(m, blk, costing_block):
    blk.unit.costing = UnitModelCostingBlock(
<<<<<<< HEAD
        flowsheet_costing_block= costing_block,
=======
        flowsheet_costing_block=m.fs.costing,
        costing_method_arguments={
            "cost_method": "as_opex"
        },  # could be "as_capex" or "blm"
>>>>>>> 0e665b8d
    )


def report_DWI(m, blk):
    print(f"\n\n-------------------- UF Report --------------------\n")
    print("\n")
    print(
        f'{"Injection Well Depth":<30s}{value(blk.unit.config.injection_well_depth):<10.3f}{pyunits.get_units(blk.unit.config.injection_well_depth)}'
    )


def print_DWI_costing_breakdown(m, blk):
    print(f"\n\n-------------------- DWI Costing Breakdown --------------------\n")
    print("\n")
    print(f'{"Capital Cost":<30s}{f"${blk.unit.costing.capital_cost():<25,.0f}"}')
    # print(
    #     f'{"Fixed Operating Cost":<30s}{f"${blk.unit.costing.fixed_operating_cost():<25,.0f}"}'
    # )
    print(
        f'{"Capital Cost":<30s}{f"${blk.unit.costing.variable_operating_cost():<25,.0f}"}'
    )


def build_system():
    m = ConcreteModel()
    m.fs = FlowsheetBlock(dynamic=False)
    m.fs.costing = REFLOCosting()
    inlet_conc = {
        "Ca_2+": 1.43,
        "Mg_2+": 0.1814,
        "SiO2": 0.054,
        "Alkalinity_2-": 0.421,
    }

    m.fs.properties = MCASParameterBlock(
        solute_list=inlet_conc.keys(), material_flow_basis=MaterialFlowBasis.mass
    )

    m.fs.DWI = FlowsheetBlock(dynamic=False)
    build_DWI(m, m.fs.DWI, m.fs.properties)

    TransformationFactory("network.expand_arcs").apply_to(m)

    return m


def solve(model, solver=None, tee=True, raise_on_failure=True):
    # ---solving---
    if solver is None:
        solver = get_solver()

    print("\n--------- SOLVING ---------\n")

    results = solver.solve(model, tee=tee)

    if check_optimal_termination(results):
        print("\n--------- OPTIMAL SOLVE!!! ---------\n")
        return results
    msg = (
        "The current configuration is infeasible. Please adjust the decision variables."
    )
    if raise_on_failure:
        raise RuntimeError(msg)
    else:
        return results


if __name__ == "__main__":
    file_dir = os.path.dirname(os.path.abspath(__file__))
    m = build_system()
    set_DWI_op_conditions(m.fs.DWI)

    init_DWI(m, m.fs.DWI)
    add_DWI_costing(m, m.fs.DWI)
    m.fs.costing.cost_process()
    solve(m)

    report_DWI(m, m.fs.DWI, m.fs.costing)
    print_DWI_costing_breakdown(m, m.fs.DWI)<|MERGE_RESOLUTION|>--- conflicted
+++ resolved
@@ -123,14 +123,10 @@
 
 def add_DWI_costing(m, blk, costing_block):
     blk.unit.costing = UnitModelCostingBlock(
-<<<<<<< HEAD
-        flowsheet_costing_block= costing_block,
-=======
         flowsheet_costing_block=m.fs.costing,
         costing_method_arguments={
             "cost_method": "as_opex"
         },  # could be "as_capex" or "blm"
->>>>>>> 0e665b8d
     )
 
 

--- conflicted
+++ resolved
@@ -78,12 +78,7 @@
     apply_scaling(m)
     init_system(m)
     add_costing(m)
-<<<<<<< HEAD
     optimize(m, ro_mem_area=None, water_recovery=0.6)
-=======
-    display_system_build(m)
-    optimize(m, ro_mem_area=None, water_recovery=0.75)
->>>>>>> 3d3e3213
     solve(m, debug=True)
 
 
@@ -184,18 +179,11 @@
     add_connections(m)
     add_constraints(m)
     set_operating_conditions(m)
-<<<<<<< HEAD
     apply_scaling(m)
     init_system(m)
     add_costing(m)
     display_system_build(m)
     optimize(m, ro_mem_area=None, water_recovery=0.6)
-=======
-    init_system(m)
-    add_costing(m)
-    display_system_build(m)
-    optimize(m, ro_mem_area=None, water_recovery=0.75)
->>>>>>> 3d3e3213
 
     return m
 

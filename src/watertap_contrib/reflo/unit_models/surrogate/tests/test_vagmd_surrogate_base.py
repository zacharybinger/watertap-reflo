--- conflicted
+++ resolved
@@ -19,10 +19,7 @@
 
 from idaes.core import FlowsheetBlock
 from idaes.core.util.testing import initialization_tester
-<<<<<<< HEAD
-=======
 from watertap.core.solvers import get_solver
->>>>>>> 76eb95b1
 from idaes.core.util.model_statistics import (
     degrees_of_freedom,
     number_variables,
